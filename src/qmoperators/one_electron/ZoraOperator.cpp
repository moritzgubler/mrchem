/*
 * MRChem, a numerical real-space code for molecular electronic structure
 * calculations within the self-consistent field (SCF) approximations of quantum
 * chemistry (Hartree-Fock and Density Functional Theory).
 * Copyright (C) 2023 Stig Rune Jensen, Luca Frediani, Peter Wind and contributors.
 *
 * This file is part of MRChem.
 *
 * MRChem is free software: you can redistribute it and/or modify
 * it under the terms of the GNU Lesser General Public License as published by
 * the Free Software Foundation, either version 3 of the License, or
 * (at your option) any later version.
 *
 * MRChem is distributed in the hope that it will be useful,
 * but WITHOUT ANY WARRANTY; without even the implied warranty of
 * MERCHANTABILITY or FITNESS FOR A PARTICULAR PURPOSE.  See the
 * GNU Lesser General Public License for more details.
 *
 * You should have received a copy of the GNU Lesser General Public License
 * along with MRChem.  If not, see <https://www.gnu.org/licenses/>.
 *
 * For information on the complete list of contributors to MRChem, see:
 * <https://mrchem.readthedocs.io/>
 */

#include "ZoraOperator.h"

#include <MRCPP/Printer>
#include <MRCPP/Timer>

#include "qmoperators/QMPotential.h"
#include "utils/print_utils.h"
#include <string>

using mrcpp::Printer;
using mrcpp::Timer;

namespace mrchem {

ZoraOperator::ZoraOperator(QMPotential &vz, double c, double proj_prec, bool inverse) {
    Timer timer;
    double two_cc = 2.0 * c * c;

    std::shared_ptr<QMPotential> k = std::make_shared<QMPotential>(1);
    mrcpp::cplxfunc::deep_copy(*k, vz);

    if (k->hasImag()) MSG_ERROR("Inverse of complex function");
    if (k->hasReal()) {
        mrcpp::refine_grid(k->real(), 1);
        if (inverse) {
            k->real().map([two_cc](double val) { return (two_cc - val) / two_cc - 1.0; });
        } else {
            k->real().map([two_cc](double val) { return (val) / (two_cc - val); });
        }
        k->real().crop(proj_prec);
    }

    RankZeroOperator &chi = (*this);
    chi = k;
    if (inverse) {
        chi.name() = "chi_inv";
    } else {
        chi.name() = "chi";
    }
    auto plevel = Printer::getPrintLevel();
    print_utils::qmfunction(2, "ZORA operator (" + chi.name() + ")", *k, timer);
<<<<<<< HEAD
}

/**
 * @brief Constructor for ZoraOperator used to construct an atomic zora operator
 * @param relativisticDampening shared pointer to QMPotential that contains the precompouted kappa function
 * @param name name of the operator should be either "kappa" or "kappa_inv"
*/
ZoraOperator::ZoraOperator(std::shared_ptr<QMPotential> &relativisticDampening, std::string name) {
    RankZeroOperator &kappa = (*this);
    kappa = relativisticDampening;
    kappa.name() = name;
=======
>>>>>>> aa3868b3
}

} // namespace mrchem<|MERGE_RESOLUTION|>--- conflicted
+++ resolved
@@ -49,7 +49,9 @@
         mrcpp::refine_grid(k->real(), 1);
         if (inverse) {
             k->real().map([two_cc](double val) { return (two_cc - val) / two_cc - 1.0; });
+            k->real().map([two_cc](double val) { return (two_cc - val) / two_cc - 1.0; });
         } else {
+            k->real().map([two_cc](double val) { return (val) / (two_cc - val); });
             k->real().map([two_cc](double val) { return (val) / (two_cc - val); });
         }
         k->real().crop(proj_prec);
@@ -57,14 +59,17 @@
 
     RankZeroOperator &chi = (*this);
     chi = k;
+    RankZeroOperator &chi = (*this);
+    chi = k;
     if (inverse) {
         chi.name() = "chi_inv";
+        chi.name() = "chi_inv";
     } else {
+        chi.name() = "chi";
         chi.name() = "chi";
     }
     auto plevel = Printer::getPrintLevel();
     print_utils::qmfunction(2, "ZORA operator (" + chi.name() + ")", *k, timer);
-<<<<<<< HEAD
 }
 
 /**
@@ -76,8 +81,6 @@
     RankZeroOperator &kappa = (*this);
     kappa = relativisticDampening;
     kappa.name() = name;
-=======
->>>>>>> aa3868b3
 }
 
 } // namespace mrchem