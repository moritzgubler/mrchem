/*
 * MRChem, a numerical real-space code for molecular electronic structure
 * calculations within the self-consistent field (SCF) approximations of quantum
 * chemistry (Hartree-Fock and Density Functional Theory).
 * Copyright (C) 2023 Stig Rune Jensen, Luca Frediani, Peter Wind and contributors.
 *
 * This file is part of MRChem.
 *
 * MRChem is free software: you can redistribute it and/or modify
 * it under the terms of the GNU Lesser General Public License as published by
 * the Free Software Foundation, either version 3 of the License, or
 * (at your option) any later version.
 *
 * MRChem is distributed in the hope that it will be useful,
 * but WITHOUT ANY WARRANTY; without even the implied warranty of
 * MERCHANTABILITY or FITNESS FOR A PARTICULAR PURPOSE.  See the
 * GNU Lesser General Public License for more details.
 *
 * You should have received a copy of the GNU Lesser General Public License
 * along with MRChem.  If not, see <https://www.gnu.org/licenses/>.
 *
 * For information on the complete list of contributors to MRChem, see:
 * <https://mrchem.readthedocs.io/>
 */

#include "ZoraOperator.h"

#include <MRCPP/Printer>
#include <MRCPP/Timer>

#include "qmoperators/QMPotential.h"
#include "utils/print_utils.h"
#include <string>

using mrcpp::Printer;
using mrcpp::Timer;

namespace mrchem {

ZoraOperator::ZoraOperator(QMPotential &vz, double c, double proj_prec, bool inverse) {
    Timer timer;
    double two_cc = 2.0 * c * c;

<<<<<<< HEAD
    auto k = std::make_shared<QMPotential>(1);
    mrcpp::deep_copy(*k, vz);
=======
    std::shared_ptr<QMPotential> k = std::make_shared<QMPotential>(1);
    mrcpp::cplxfunc::deep_copy(*k, vz);
>>>>>>> ae097368

    if (k->hasImag()) MSG_ERROR("Inverse of complex function in zora potential");
    if (k->hasReal()) {
        mrcpp::refine_grid(k->real(), 1);
        if (inverse) {
            k->real().map([two_cc](double val) { return (two_cc - val) / two_cc - 1.0; });
        } else {
            k->real().map([two_cc](double val) { return (val) / (two_cc - val); });
        }
        k->real().crop(proj_prec);
    }

    RankZeroOperator &chi = (*this);
    chi = k;
    if (inverse) {
        chi.name() = "chi_inv";
    } else {
        chi.name() = "chi";
    }
    auto plevel = Printer::getPrintLevel();
    print_utils::qmfunction(2, "ZORA operator (" + chi.name() + ")", *k, timer);
}

/**
 * @brief Constructor for ZoraOperator used to construct an atomic zora operator
 * @param relativisticDampening shared pointer to QMPotential that contains the precompouted kappa function
 * @param name name of the operator should be either "kappa" or "kappa_inv"
*/
ZoraOperator::ZoraOperator(std::shared_ptr<QMPotential> relativisticDampening, std::string name) {
    RankZeroOperator &kappa = (*this);
    kappa = relativisticDampening;
    kappa.name() = name;
}

} // namespace mrchem<|MERGE_RESOLUTION|>--- conflicted
+++ resolved
@@ -41,13 +41,8 @@
     Timer timer;
     double two_cc = 2.0 * c * c;
 
-<<<<<<< HEAD
-    auto k = std::make_shared<QMPotential>(1);
+    std::shared_ptr<QMPotential> k = std::make_shared<QMPotential>(1);
     mrcpp::deep_copy(*k, vz);
-=======
-    std::shared_ptr<QMPotential> k = std::make_shared<QMPotential>(1);
-    mrcpp::cplxfunc::deep_copy(*k, vz);
->>>>>>> ae097368
 
     if (k->hasImag()) MSG_ERROR("Inverse of complex function in zora potential");
     if (k->hasReal()) {
