/**
*
*
*  \date Jul, 2016
*  \author Peter Wind <peter.wind@uit.no> \n
*  CTCC, University of Tromsø
*
*/

#ifndef TREEALLOCATOR_H_
#define TREEALLOCATOR_H_

#include <Eigen/Core>
#include "parallel.h"
#include "NodeIndex.h"



template<int D> class MultiResolutionAnalysis;
template<int D> class ProjectedNode;
template<int D> class GenNode;
template<int D> class MWNode;
template<int D> class MWTree;
template<int D> class FunctionTree;
template<int D> class FunctionNode;

template<int D>
class SerialTree  {
public:
  SerialTree(MWTree<D>* Tree, int max_nodes);
  //     SerialTree(const MultiResolutionAnalysis<D> &mra, int max_nodes);
    virtual ~SerialTree();

    FunctionTree<D>* getTree() { return static_cast<FunctionTree<D> *>(this->mwTree_p); }

    ProjectedNode<D>* createSnode(const NodeIndex<D> &nIdx);
    ProjectedNode<D>* allocNodes(int Nalloc, int* NodeIx);
    void DeAllocNodes(int NodeRank);
    GenNode<D>* allocGenNodes(int Nalloc, int* NodeIx);
    void DeAllocGenNodes(int NodeRank);
    double* allocCoeff(int NallocCoeff, MWNode<D>* node);
    double* allocLooseCoeff(int NallocCoeff, MWNode<D>* node);
    double* allocCoeff(int Index);
    void DeAllocCoeff(int DeallocIx);
    void DeAllocLooseCoeff(int DeallocIx);
    double** CoeffStack;
    double** LooseCoeffStack;
    double* allocGenCoeff(int NallocCoeff, MWNode<D>* node);
    double* allocGenCoeff(int Index);
    void DeAllocGenCoeff(int DeallocIx);
    double** GenCoeffStack;
    void GenS_nodes(MWNode<D>* Node);
    void S_mwTransform(double* coeff_in, double* coeff_out, bool ReadOnlyScalingCoeff, int Children_Stride, bool overwrite=true);
    void S_mwTreeTransformUp();
    void S_mwTransformBack(double* coeff_in, double* coeff_out, int Children_Stride);

    void SerialTreeAdd(double c, FunctionTree<D>* &TreeB, FunctionTree<D>* &TreeC);
    void SerialTreeAdd_Up(double c, FunctionTree<D>* &TreeB, FunctionTree<D>* &TreeC);
    void RewritePointers();
    int* NodeStackStatus;
    int* LooseNodeStackStatus;
    int* GenNodeStackStatus;
    int* CoeffStackStatus;
    int* LooseCoeffStackStatus;
    int* GenCoeffStackStatus;
    double* firstNodeCoeff;//pointer to the first node coefficents
    double* firstNode;//pointer to the first node
<<<<<<< HEAD
    
=======
    char* cvptr_ProjectedNode;//virtual table pointer for ProjectedNode
    char* cvptr_GenNode;// virtual table pointer for GenNode

    Eigen::VectorXd* TempVector;

>>>>>>> e2befecc
    friend class MWTree<D>;
    friend class ProjectedNode<D>;
    friend class MWNode<D>;
    friend class GenNode<D>;

    int nNodes;       //number of projected nodes already defined
    int nGenNodes;       //number of gen nodes already defined
    int nNodesCoeff;  //number of nodes Coeff already defined
    int nLooseNodesCoeff;  //number of loose nodes Coeff already defined
    int nGenNodesCoeff;  //number of Gen nodes Coeff already defined

    double* SData; //Nodes and coeff. Tree is defined as array of doubles, because C++ does not like void malloc
    double* LooseNodeCoeff; //To put coefficient of loose (temporary) nodes only
    double* SGenData; //GenNodes and coeff

    //    const MWTree<D>* mwTree_p;
    MWTree<D>* mwTree_p;
    MultiResolutionAnalysis<D>* mra_p;
    ProjectedNode<D>* lastNode;//pointer to the last active node
    GenNode<D>* lastGenNode;//pointer to the last active Gen node
    double* lastNodeCoeff;//pointer to the last node coefficents
    double* lastGenNodeCoeff;//pointer to the last node coefficents
    int maxNodes;     //max number of nodes that can be defined
    int maxGenNodes;     //max number of Gen nodes that can be defined
    int maxNodesCoeff;//max number of nodes Coeff that can be defined
    int maxLooseNodesCoeff;//max number of nodes Coeff that can be defined
    int maxGenNodesCoeff;//max number of Gen nodes Coeff that can be defined
    int sizeTreeMeta; //The first part of the Tree is filled with metadata; reserved size:
    int sizeNodeMeta; //The first part of each Node is filled with metadata; reserved size:
    int sizeGenNodeMeta; //The first part of each Gen Node is filled with metadata; reserved size:
    int sizeNode;     //The dynamical part of the tree is filled with nodes metadata+coeff of size:
    int sizeGenNode;     //TGen nodes array is filled with Gen nodes metadata+coeff of size:
    int sizeNodeCoeff;//The dynamical part of the tree. Each Coeff set is of size:
    int sizeGenNodeCoeff;//The dynamical part of the tree. Each GenCoeff set is of size:
#ifdef HAVE_OPENMP
    omp_lock_t Stree_lock;
#endif
protected:
};

#endif /* TREEALLOCATOR_H_*/<|MERGE_RESOLUTION|>--- conflicted
+++ resolved
@@ -65,15 +65,11 @@
     int* GenCoeffStackStatus;
     double* firstNodeCoeff;//pointer to the first node coefficents
     double* firstNode;//pointer to the first node
-<<<<<<< HEAD
-    
-=======
     char* cvptr_ProjectedNode;//virtual table pointer for ProjectedNode
     char* cvptr_GenNode;// virtual table pointer for GenNode
 
     Eigen::VectorXd* TempVector;
 
->>>>>>> e2befecc
     friend class MWTree<D>;
     friend class ProjectedNode<D>;
     friend class MWNode<D>;
